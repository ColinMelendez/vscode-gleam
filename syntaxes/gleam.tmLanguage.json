--- conflicted
+++ resolved
@@ -23,11 +23,7 @@
       "patterns": [
         {
           "name": "keyword.control.gleam",
-<<<<<<< HEAD
-          "match": "\\b(case|external|fn|import|let|assert|try|pub|type|opaque)\\b"
-=======
-          "match": "\\b(case|if|external|fn|import|let|assert|try|pub|type)\\b"
->>>>>>> cf2c0b27
+          "match": "\\b(case|if|external|fn|import|let|assert|try|pub|type|opaque)\\b"
         }
       ]
     },
